--- conflicted
+++ resolved
@@ -76,13 +76,8 @@
 		client: &http.Client{
 			Transport: t,
 		},
-<<<<<<< HEAD
-		url:     u,
-		encoder: &binary.Encoder{},
-=======
 		url:    u,
 		buffer: new(chproto.Buffer),
->>>>>>> 524bce17
 	}
 
 	rows, err := conn.query(ctx, func(*connect, error) {}, "SELECT timeZone()")
@@ -107,11 +102,7 @@
 	url      *url.URL
 	client   *http.Client
 	location *time.Location
-<<<<<<< HEAD
-	encoder  *binary.Encoder
-=======
 	buffer   *chproto.Buffer
->>>>>>> 524bce17
 }
 
 func (h *httpConnect) isBad() bool {
@@ -125,15 +116,9 @@
 	return block.Encode(h.buffer, 0)
 }
 
-<<<<<<< HEAD
-func readData(decoder *binary.Decoder) (*proto.Block, error) {
-	var block proto.Block
-	if err := block.Decode(decoder, 0); err != nil {
-=======
 func (h *httpConnect) readData(reader *chproto.Reader) (*proto.Block, error) {
 	var block proto.Block
 	if err := block.Decode(reader, 0); err != nil {
->>>>>>> 524bce17
 		return nil, err
 	}
 	return &block, nil
@@ -167,7 +152,6 @@
 	return buf.Bytes(), nil
 }
 
-<<<<<<< HEAD
 func (h *httpConnect) prepareRequest(ctx context.Context, reader io.Reader, options *QueryOptions, headers map[string]string) (*http.Request, error) {
 
 	req, err := http.NewRequestWithContext(ctx, http.MethodPost, h.url.String(), reader)
@@ -199,19 +183,6 @@
 	}
 
 	return req, nil
-=======
-func (h *httpConnect) prepareRequest(ctx context.Context, reader io.Reader, extra map[string]string) (*http.Request, error) {
-	u := *h.url
-	if len(extra) != 0 {
-		query := u.Query()
-		for key, value := range extra {
-			query.Set(key, value)
-		}
-		u.RawQuery = query.Encode()
-	}
-	req, err := http.NewRequestWithContext(ctx, http.MethodPost, u.String(), reader)
-	return req, err
->>>>>>> 524bce17
 }
 
 func (h *httpConnect) executeRequest(req *http.Request) (io.ReadCloser, error) {
@@ -234,27 +205,6 @@
 	return resp.Body, nil
 }
 
-<<<<<<< HEAD
-=======
-func (h *httpConnect) exec(ctx context.Context, query string, args ...interface{}) error {
-	query, err := bind(h.location, query, args...)
-	if err != nil {
-		return err
-	}
-	req, err := h.prepareRequest(ctx, strings.NewReader(query), nil)
-	if err != nil {
-		return err
-	}
-	res, err := h.executeRequest(req)
-	if res != nil {
-		defer res.Close()
-		// we don't care about result, so just discard it to reuse connection
-		_, _ = io.Copy(ioutil.Discard, res)
-	}
-	return err
-}
-
->>>>>>> 524bce17
 func (h *httpConnect) ping(ctx context.Context) error {
 	rows, err := h.query(ctx, nil, "SELECT 1")
 	if err != nil {
