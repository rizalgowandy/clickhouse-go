--- conflicted
+++ resolved
@@ -72,7 +72,6 @@
 
 	var (
 		connect = &connect{
-<<<<<<< HEAD
 			id:          num,
 			opt:         opt,
 			conn:        conn,
@@ -85,20 +84,7 @@
 			connectedAt: time.Now(),
 			compressor:  compress.NewWriter(),
 			readTimeout: opt.ReadTimeout,
-=======
-			opt:             opt,
-			conn:            conn,
-			debugf:          debugf,
-			buffer:          new(chproto.Buffer),
-			reader:          chproto.NewReader(conn),
-			revision:        proto.ClientTCPProtocolVersion,
-			structMap:       &structMap{},
-			compression:     compression,
-			connectedAt:     time.Now(),
-			compressor:      compress.NewWriter(),
-			readTimeout:     opt.ReadTimeout,
 			blockBufferSize: opt.BlockBufferSize,
->>>>>>> 226a902d
 		}
 	)
 	if err := connect.handshake(opt.Auth.Database, opt.Auth.Username, opt.Auth.Password); err != nil {
@@ -116,7 +102,6 @@
 
 // https://github.com/ClickHouse/ClickHouse/blob/master/src/Client/Connection.cpp
 type connect struct {
-<<<<<<< HEAD
 	id          int
 	opt         *Options
 	conn        net.Conn
@@ -132,23 +117,7 @@
 	connectedAt time.Time
 	compressor  *compress.Writer
 	readTimeout time.Duration
-=======
-	opt             *Options
-	conn            net.Conn
-	debugf          func(format string, v ...interface{})
-	server          ServerVersion
-	closed          bool
-	buffer          *chproto.Buffer
-	reader          *chproto.Reader
-	released        bool
-	revision        uint64
-	structMap       *structMap
-	compression     CompressionMethod
-	connectedAt     time.Time
-	compressor      *compress.Writer
-	readTimeout     time.Duration
 	blockBufferSize uint8
->>>>>>> 226a902d
 }
 
 func (c *connect) settings(querySettings Settings) []proto.Setting {
