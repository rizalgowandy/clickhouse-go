--- conflicted
+++ resolved
@@ -47,7 +47,6 @@
 					if !assert.NoError(t, err) {
 						return
 					}
-<<<<<<< HEAD
 					if batch, err := scope.Prepare("INSERT INTO test_array"); assert.NoError(t, err) {
 						var (
 							timestamp = time.Now().Truncate(time.Second)
@@ -82,28 +81,13 @@
 						for i := 0; i < 10; i++ {
 							if _, err := batch.Exec(col1Data, col2Data, col3Data); !assert.NoError(t, err) {
 								return
-=======
-				}
-				if assert.NoError(t, scope.Commit()) {
-					if rows, err := conn.Query("SELECT * FROM test_array"); assert.NoError(t, err) {
-						for rows.Next() {
-							var (
-								col1 interface{}
-								col2 [][]uint32
-								col3 [][][]time.Time
-							)
-							if err := rows.Scan(&col1, &col2, &col3); assert.NoError(t, err) {
-								assert.Equal(t, col1Data, col1)
-								assert.Equal(t, col2Data, col2)
-								assert.Equal(t, col3Data, col3)
->>>>>>> 4a65f550
 							}
 						}
 						if assert.NoError(t, scope.Commit()) {
 							if rows, err := conn.Query("SELECT * FROM test_array"); assert.NoError(t, err) {
 								for rows.Next() {
 									var (
-										col1 []string
+										col1 interface{}
 										col2 [][]uint32
 										col3 [][][]time.Time
 									)
