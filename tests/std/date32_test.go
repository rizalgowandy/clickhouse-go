// Licensed to ClickHouse, Inc. under one or more contributor
// license agreements. See the NOTICE file distributed with
// this work for additional information regarding copyright
// ownership. ClickHouse, Inc. licenses this file to you under
// the Apache License, Version 2.0 (the "License"); you may
// not use this file except in compliance with the License.
// You may obtain a copy of the License at
//
//     http://www.apache.org/licenses/LICENSE-2.0
//
// Unless required by applicable law or agreed to in writing,
// software distributed under the License is distributed on an
// "AS IS" BASIS, WITHOUT WARRANTIES OR CONDITIONS OF ANY
// KIND, either express or implied.  See the License for the
// specific language governing permissions and limitations
// under the License.

package std

import (
	"database/sql"
	"fmt"
	"github.com/stretchr/testify/require"
	"testing"
	"time"

	"github.com/stretchr/testify/assert"
)

func TestStdDate32(t *testing.T) {
	dsns := map[string]string{"Native": "clickhouse://127.0.0.1:9000", "Http": "http://127.0.0.1:8123"}

	for name, dsn := range dsns {
		t.Run(fmt.Sprintf("%s Protocol", name), func(t *testing.T) {
<<<<<<< HEAD
			conn, err := sql.Open("clickhouse", dsn)
			require.NoError(t, err)
			if err := checkMinServerVersion(conn, 21, 9, 0); err != nil {
				t.Skip(err.Error())
				return
			}
			const ddl = `
=======
			if conn, err := sql.Open("clickhouse", dsn); assert.NoError(t, err) {
				if err := CheckMinServerVersion(conn, 21, 9, 0); err != nil {
					t.Skip(err.Error())
					return
				}
				const ddl = `
>>>>>>> b3b2f9c2
			CREATE TABLE test_date32 (
				  ID   UInt8
				, Col1 Date32
				, Col2 Nullable(Date32)
				, Col3 Array(Date32)
				, Col4 Array(Nullable(Date32))
				, Col5 Nullable(Date32)
				, Col6 Date32
			) Engine Memory
		`
			defer func() {
				conn.Exec("DROP TABLE test_date32")
			}()
			type result struct {
				ColID uint8 `ch:"ID"`
				Col1  time.Time
				Col2  *time.Time
				Col3  []time.Time
				Col4  []*time.Time
				Col5  sql.NullTime
				Col6  sql.NullTime
			}
			_, err = conn.Exec(ddl)
			require.NoError(t, err)
			scope, err := conn.Begin()
			require.NoError(t, err)
			batch, err := scope.Prepare("INSERT INTO test_date32")
			require.NoError(t, err)
			var (
				date1, _ = time.Parse("2006-01-02 15:04:05", "2283-11-11 00:00:00")
				date2, _ = time.Parse("2006-01-02 15:04:05", "1925-01-01 00:00:00")
			)
			_, err = batch.Exec(uint8(1), date1, &date2, []time.Time{date2}, []*time.Time{&date2, nil, &date1}, sql.NullTime{Time: time.Time{}, Valid: false}, sql.NullTime{Time: date1, Valid: true})
			require.NoError(t, err)
			_, err = batch.Exec(uint8(2), date2, nil, []time.Time{date1}, []*time.Time{nil, nil, &date2}, sql.NullTime{Time: time.Time{}, Valid: false}, sql.NullTime{Time: date2, Valid: true})
			require.NoError(t, err)
			require.NoError(t, scope.Commit())
			var (
				result1 result
				result2 result
			)
			require.NoError(t, conn.QueryRow("SELECT * FROM test_date32 WHERE ID = $1", 1).Scan(
				&result1.ColID,
				&result1.Col1,
				&result1.Col2,
				&result1.Col3,
				&result1.Col4,
				&result1.Col5,
				&result1.Col6,
			))
			require.Equal(t, date1, result1.Col1)
			assert.Equal(t, "UTC", result1.Col1.Location().String())
			assert.Equal(t, date2, *result1.Col2)
			assert.Equal(t, []time.Time{date2}, result1.Col3)
			assert.Equal(t, []*time.Time{&date2, nil, &date1}, result1.Col4)
			assert.Equal(t, sql.NullTime{Time: time.Time{}, Valid: false}, result1.Col5)
			assert.Equal(t, sql.NullTime{Time: date1, Valid: true}, result1.Col6)
			require.NoError(t, conn.QueryRow("SELECT * FROM test_date32 WHERE ID = $1", 2).Scan(
				&result2.ColID,
				&result2.Col1,
				&result2.Col2,
				&result2.Col3,
				&result2.Col4,
				&result1.Col5,
				&result1.Col6,
			))
			require.Equal(t, date2, result2.Col1)
			require.Equal(t, "UTC", result2.Col1.Location().String())
			require.Nil(t, result2.Col2)
			assert.Equal(t, []time.Time{date1}, result2.Col3)
			assert.Equal(t, []*time.Time{nil, nil, &date2}, result2.Col4)
			assert.Equal(t, sql.NullTime{Time: time.Time{}, Valid: false}, result1.Col5)
			assert.Equal(t, sql.NullTime{Time: date2, Valid: true}, result1.Col6)
		})
	}
}<|MERGE_RESOLUTION|>--- conflicted
+++ resolved
@@ -32,22 +32,13 @@
 
 	for name, dsn := range dsns {
 		t.Run(fmt.Sprintf("%s Protocol", name), func(t *testing.T) {
-<<<<<<< HEAD
 			conn, err := sql.Open("clickhouse", dsn)
 			require.NoError(t, err)
-			if err := checkMinServerVersion(conn, 21, 9, 0); err != nil {
+			if err := CheckMinServerVersion(conn, 21, 9, 0); err != nil {
 				t.Skip(err.Error())
 				return
 			}
 			const ddl = `
-=======
-			if conn, err := sql.Open("clickhouse", dsn); assert.NoError(t, err) {
-				if err := CheckMinServerVersion(conn, 21, 9, 0); err != nil {
-					t.Skip(err.Error())
-					return
-				}
-				const ddl = `
->>>>>>> b3b2f9c2
 			CREATE TABLE test_date32 (
 				  ID   UInt8
 				, Col1 Date32
