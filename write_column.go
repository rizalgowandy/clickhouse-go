package clickhouse

import (
	"database/sql"
	"database/sql/driver"
	"time"

	"github.com/ClickHouse/clickhouse-go/lib/data"
)

// Interface for Clickhouse driver
type Clickhouse interface {
	Block() (*data.Block, error)
	Prepare(query string) (driver.Stmt, error)
	Begin() (driver.Tx, error)
	Commit() error
	Rollback() error
	Close() error
	WriteBlock(block *data.Block) error
}

// Interface for Block allowing writes to individual columns
type ColumnWriter interface {
	WriteDate(c int, v time.Time) error
	WriteDateNullable(c int, v time.Time) error
	WriteDateTime(c int, v time.Time) error
	WriteDateTimeNullable(c int, v time.Time) error
	WriteUInt8(c int, v uint8) error
	WriteUInt8Nullable(c int, v uint8) error
	WriteUInt16(c int, v uint16) error
	WriteUInt16Nullable(c int, v uint16) error
	WriteUInt32(c int, v uint32) error
	WriteUInt32Nullable(c int, v uint32) error
	WriteUInt64(c int, v uint64) error
	WriteUInt64Nullable(c int, v uint64) error
	WriteFloat32(c int, v float32) error
	WriteFloat32Nullable(c int, v float32) error
	WriteFloat64(c int, v float64) error
	WriteFloat64Nullable(c int, v float64) error
	WriteBytes(c int, v []byte) error
<<<<<<< HEAD
	WriteArray(c int, v interface{}) error
=======
	WriteBytesNullable(c int, v []byte) error
	WriteArray(c int, v *types.Array) error
	WriteArrayNullable(c int, v *types.Array) error
>>>>>>> ceba07f7
	WriteString(c int, v string) error
	WriteStringNullable(c int, v string) error
	WriteFixedString(c int, v []byte) error
	WriteFixedStringNullable(c int, v []byte) error
}

func OpenDirect(dsn string) (Clickhouse, error) {
	return open(dsn)
}

func (ch *clickhouse) Block() (*data.Block, error) {
	if ch.block == nil {
		return nil, sql.ErrTxDone
	}
	return ch.block, nil
}

func (ch *clickhouse) WriteBlock(block *data.Block) error {
	if block == nil {
		return sql.ErrTxDone
	}
	return ch.writeBlock(block, "")
}<|MERGE_RESOLUTION|>--- conflicted
+++ resolved
@@ -3,6 +3,7 @@
 import (
 	"database/sql"
 	"database/sql/driver"
+	"go/types"
 	"time"
 
 	"github.com/ClickHouse/clickhouse-go/lib/data"
@@ -38,13 +39,9 @@
 	WriteFloat64(c int, v float64) error
 	WriteFloat64Nullable(c int, v float64) error
 	WriteBytes(c int, v []byte) error
-<<<<<<< HEAD
 	WriteArray(c int, v interface{}) error
-=======
 	WriteBytesNullable(c int, v []byte) error
-	WriteArray(c int, v *types.Array) error
 	WriteArrayNullable(c int, v *types.Array) error
->>>>>>> ceba07f7
 	WriteString(c int, v string) error
 	WriteStringNullable(c int, v string) error
 	WriteFixedString(c int, v []byte) error
